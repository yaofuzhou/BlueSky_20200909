"""
Commandstack module definition : command stack & processing module

Methods:
    Commandstack()          :  constructor
    stack(cmdline)          : add a command to the command stack
    openfile(scenname)      : start playing a scenario file scenname.SCN
                              from scenario folder
    savefile(scenname,traf) : save current traffic situation as
                              scenario file scenname.SCN
    checkfile(t)            : check whether commands need to be
                              processed from scenario file

    process(sim, traf, scr) : central command processing method

Created by  : Jacco M. Hoekstra (TU Delft)
"""
from math import *
import numpy as np   
from random import seed
import os
import os.path
import subprocess

from ..tools import geo, areafilter
from ..tools.aero import kts, ft, fpm, tas2cas, density
from ..tools.misc import txt2alt, cmdsplit
from ..tools.calculator import calculator
from ..tools.position import txt2pos, islat
from .. import settings

# Temporary fix for synthetic
import synthetic as syn

# Global variables
cmddict   = dict()  # Defined in stack.init

#
# Command synonym dictionary definea equivalent commands globally in stack
#
# Actual command definitions: see dictionary in def init(...) below
#
<<<<<<< HEAD
cmdsynon  = {"ADDAIRWAY":"ADDAWY",
             "AWY": "POS",
             "AIRPORT":"POS",
             "AIRWAYS":"AIRWAY",
             "CALL":"PCALL",
=======
cmdsynon  = {"ADDAIRWAY": "ADDAWY",
             "AWY": "POS",
             "AIRPORT": "POS",
             "AIRWAYS": "AIRWAY",
             "CALL": "PCALL",
>>>>>>> 08175e95
             "CONTINUE": "OP",
             "CREATE": "CRE",
             "CLOSE": "QUIT",
             "DELETE": "DEL",
             "DELWP": "DELWPT",
             "DELROUTE": "DELRTE",
             "DIRECTTO": "DIRECT",
             "DIRTO": "DIRECT",
             "DISP": "SWRAD",
             "END": "QUIT",
             "EXIT": "QUIT",
             "FWD": "FF",
             "HEADING": "HDG",
             "HMETH": "RMETHH",
             "HRESOM": "RMETHH",
             "HRESOMETH": "RMETHH",
             "LOAD": "IC",
             "OPEN": "IC",
             "PAUSE": "HOLD",
             "Q": "QUIT",
             "STOP": "QUIT",
             "RUN": "OP",
             "RUNWAYS": "POS",
             "RESOFACH": "RFACH",
             "RESOFACV": "RFACV",
             "SAVE": "SAVEIC",
             "SPEED": "SPD",
             "START": "OP",
             "TURN": "HDG",
             "VMETH": "RMETHV",
             "VRESOM": "RMETHV",
             "VRESOMETH": "RMETHV",
             "?": "HELP"
            }


cmdstack  = []

scenname  = ""
scenfile  = ""
scentime  = []
scencmd   = []


def init(sim, traf, scr):
    """ Initialization of the default stack commands. This function is called
        at the initialization of the main simulation object."""

    # Command dictionary with command as key, gives a list with:
    #
    #         command: [ helptext ,
    #                    arglist ,
    #                    function to call,
    #                    description in one line ]
    #
    # Regarding the arglist:
    #    - Separate aruments with a comma ","
    #    - Enclose optional arguments with "[" and "]"
    #    - Separate different argument type variants in one argument with "/"
    #    - Repeat last one using "..." ,    (see e.g. WIND or POLY)
    #
    # Argtypes = syntax parsing (see below in this module for parsing):
    #
    #   acid      = aircraft id (text => index)
    #   alt       = altitude (FL250, 25000  ft+. meters)
    #   spd       = CAS or Mach (when <1)   => m/s
    #   hdg       = heading in degrees
    #
    #   float     = plain float
    #   int       = integer
    #   txt       = string
    #   on/off    = text => boolean
    #
    #   latlon    = converts acid, wpt, airport etc => lat,lon (deg) so 2 args!
    #   wpt       = converts postext or lat,lon into a text string to be used as named waypoint
    #   wpinroute = text string with name of waypoint in route
    #   pandir    = text with LEFT, RIGHT, UP/ABOVE or DOWN
    #
    # Below this dictionary also a dictionary of synonym commandss is given (equivalent commands)
    #
    #--------------------------------------------------------------------
    commands = {
        "ADDNODES": [
            "ADDNODES number",
            "int",
            sim.addNodes,
            "Add a simulation instance/node"
        ],
        "ADDWPT": [
            "ADDWPT acid, (wpname/lat,lon/FLYBY/FLYOVER),[alt,spd,afterwp]",
            "acid,wpt,[alt,spd,wpinroute]",
            #
            # lambda *arg: short-hand for using function output as argument, equivalent with:
            #
            # def fun(idx, args):
            #     return traf.ap.route[idx].addwptStack(traf, idx, *args)
            # fun(idx,*args)
            #
            lambda idx, *args: traf.ap.route[idx].addwptStack(traf, idx, *args),
            "Add a waypoint to route of aircraft (FMS)"
        ],
        "AFTER": [
            "acid AFTER afterwp ADDWPT (wpname/lat,lon),[alt,spd]",
            "acid,wpinroute,txt,wpt,[alt,spd]",
            lambda idx, *args: traf.ap.route[idx].afteraddwptStack(traf, idx, *args),
            "After waypoint, add a waypoint to route of aircraft (FMS)"
        ],
        "AIRWAY": [
            "AIRWAY wp/airway",
            "txt",
<<<<<<< HEAD
            lambda *args: traf.airwaycmd(scr,*args),
=======
            lambda *args: traf.airwaycmd(scr, *args),
>>>>>>> 08175e95
            "Get info on airway or connections of a waypoint"
        ],
        "ALT": [
            "ALT acid, alt, [vspd]",
            "acid,alt,[vspd]",
            traf.ap.selalt,
            "Altitude command (autopilot)"
        ],
        "AREA": [
            "AREA Shapename/OFF or AREA lat,lon,lat,lon,[top,bottom]",
            "[float/txt,float,float,float,alt,alt]",
            lambda *args: traf.area.setArea(scr, args),
            "Define experiment area (area of interest)"
        ],
        "ASAS": [
            "ASAS ON/OFF",
            "[onoff]",
            traf.asas.toggle,
            "Airborne Separation Assurance System switch"
        ],
        "AT": [
            "acid AT wpname [DEL] SPD/ALT [spd/alt]",
            "acid,wpinroute,[txt,txt]",
            lambda idx, *args: traf.ap.route[idx].atwptStack(scr, idx, traf, *args),
            "Edit, delete or show spd/alt constraints at a waypoint in the route"
        ],
        "BATCH": [
            "BATCH filename",
            "string",
            sim.batch,
            "Start a scenario file as batch simulation"
        ],
        "BENCHMARK": [
            "BENCHMARK [scenfile,time]",
            "[txt,time]",
            sim.benchmark,
            "Run benchmark"
        ],
        "BOX": [
            "BOX name,lat,lon,lat,lon,[top,bottom]",
            "txt,latlon,latlon,[alt,alt]",
            lambda name, *coords: areafilter.defineArea(scr, name, 'BOX', coords),
            "Define a box-shaped area"
        ],
        "CALC": [
            "CALC expression",
            "string",
            calculator,
            "Simple in-line math calculator, evaluates expression"
        ],
        "CDMETHOD": [
            "CDMETHOD [method]",
            "[txt]",
            traf.asas.SetCDmethod,
            "Set conflict detection method"
        ],
        "CIRCLE": [
            "CIRCLE name,lat,lon,radius,[top,bottom]",
            "txt,latlon,float,[alt,alt]",
            lambda name, *coords: areafilter.defineArea(scr, name, 'CIRCLE', coords),
            "Define a circle-shaped area"
        ],
        "CRE": [
            "CRE acid,type,lat,lon,hdg,alt,spd",
            "txt,txt,latlon,hdg,alt,spd",
            traf.create,
            "Create an aircraft"
        ],
<<<<<<< HEAD
         "DEFWPT": [
=======
        "DEFWPT": [
>>>>>>> 08175e95
            "DEFWPT wpname,lat,lon,[FIX/VOR/DME/NDB]",
            "txt,latlon,[txt,txt,txt]",
            lambda *args: traf.navdb.defwpt(scr, *args),
            "Define a waypoint only for this scenario/run"
        ],
        "DEL": [
            "DEL acid/WIND/shape",
            "txt",
            lambda a:   traf.delete(a)    if traf.id.count(a) > 0 \
                   else traf.wind.clear() if a == "WIND" \
                   else areafilter.deleteArea(scr, a),
            "Delete command (aircraft, wind, area)"
        ],
        "DELRTE": [
            "DELRTE acid",
            "acid",
            lambda idx: traf.ap.route[idx].delrte(),
            "Delete for this a/c the complete route/dest/orig (FMS)"
        ],
        "DELWPT": [
            "DELWPT acid,wpname",
            "acid,wpinroute",
            lambda idx, wpname: traf.ap.route[idx].delwpt(wpname),
            "Delete a waypoint from a route (FMS)"
        ],
        "DEST": [
            "DEST acid, latlon/airport",
            "acid,wpt/latlon",
            lambda idx, *args: traf.ap.setdestorig("DEST", idx, *args),
            "Set destination of aircraft, aircraft wil fly to this airport"
        ],
        "DIRECT": [
            "DIRECT acid wpname",
            "acid,txt",
            lambda idx, wpname: traf.ap.route[idx].direct(traf, idx, wpname),
            "Go direct to specified waypoint in route (FMS)"
        ],
        "DIST": [
            "DIST lat0, lon0, lat1, lon1",
            "latlon,latlon",
            distcalc,
            "Distance and direction calculation between two positions"
        ],
        "DOC": [
            "DOC [command]",
            "[txt]",
            scr.show_cmd_doc,
            "Show extended help window for given command, or the main documentation page if no command is given."
        ],
        "DT": [
            "DT dt",
            "float",
            sim.setDt,
            "Set simulation time step"
        ],
        "DTLOOK": [
            "DTLOOK [time]",
            "[float]",
            traf.asas.SetDtLook,
            "Set lookahead time in seconds for conflict detection"
        ],
        "DTMULT": [
            "DTMULT multiplier",
            "float",
            sim.setDtMultiplier,
            "Sel multiplication factor for fast-time simulation"
        ],
        "DTNOLOOK": [
            "DTNOLOOK [time]",
            "[float]",
            traf.asas.SetDtNoLook,
            "Set interval for conflict detection"
        ],
        "DUMPRTE": [
            "DUMPRTE acid",
            "acid",
            lambda idx: traf.ap.route[idx].dumpRoute(traf, idx),
            "Write route to output/routelog.txt"
        ],
        "ECHO": [
            "ECHO txt",
            "string",
            scr.echo,
            "Show a text in command window for user to read"
        ],
        "ENG": [
            "ENG acid,[engine_id]",
            "acid,[txt]",
            traf.perf.engchange,
            "Specify a different engine type"
        ],
        "FF": [
            "FF [tend]",
            "[time]",
            sim.fastforward,
            "Fast forward the simulation"
        ],
        "FIXDT": [
            "FIXDT ON/OFF [tend]",
            "onoff,[time]",
            sim.setFixdt,
            "Fix the time step"
        ],
        "GETWIND": [
            "GETWIND lat,lon,[alt]",
            "latlon,[alt]",
            traf.wind.get,
            "Get wind at a specified position (and optionally at altitude)"
        ],
        "HDG": [
            "HDG acid,hdg (deg,True)",
            "acid,float",
            traf.ap.selhdg,
            "Heading command (autopilot)"
        ],
        "HELP": [
            "HELP [command]/pdf/ >filename",
            "[txt]",
            lambda *args: scr.echo(showhelp(*args)),
            "Show help on a command, show pdf or write list of commands to file"
        ],
        "HOLD": [
            "HOLD",
            "",
            sim.pause,
            "Pause(hold) simulation"
        ],
        "IC": [
            "IC [IC/filename]",
            "[string]",
            lambda *args: ic(scr, sim, *args),
            "Initial condition: (re)start simulation and open scenario file"
        ],
        "INSEDIT": [
            "INSEDIT txt",
            "string",
            scr.cmdline,
            "Insert text op edit line in command window"
        ],
        "LINE": [
            "LINE name,lat,lon,lat,lon",
            "txt,latlon,latlon",
            lambda name, *coords: scr.objappend("LINE", name, coords),
            "Draw a line on the radar screen"
        ],
        "LISTRTE": [
            "LISTRTE acid, [pagenr]",
            "acid,[int]",
            lambda idx, *args: traf.ap.route[idx].listrte(scr, idx, traf, *args),
            "Show list of route in window per page of 5 waypoints"
        ],
        "LNAV": [
            "LNAV acid,[ON/OFF]",
            "acid,[onoff]",
            traf.ap.setLNAV,
            "LNAV (lateral FMS mode) switch for autopilot"
        ],
        "MAKEDOC": [
            "MAKEDOC",
            "",
            makedoc,
            "Make markdown templates for all stack functions that don't have a doc page yet."
        ],
        "MCRE": [
            "MCRE n, [type/*, alt/*, spd/*, dest/*]",
            "int,[txt,alt,spd,txt]",
            lambda *args: traf.mcreate(*args, area=scr.getviewlatlon()),
            "Multiple random create of n aircraft in current view"
        ],
        "METRIC": [
            "METRIC OFF/0/1/2, [dt]",
            "onoff/int,[float]",
            lambda *args: sim.metric.toggle(traf, *args),
            "Complexity metrics module"
        ],
        "MOVE": [
            "MOVE acid,lat,lon,[alt,hdg,spd,vspd]",
            "acid,latlon,[alt,hdg,spd,vspd]",
            traf.move,
            "Move an aircraft to a new position"
        ],
        "ND": [
            "ND acid",
            "txt",
            lambda acid: scr.feature("ND", acid),
            "Show navigation display with CDTI"
        ],
        "NOISE": [
            "NOISE [ON/OFF]",
            "[onoff]",
            traf.setNoise,
            "Turbulence/noise switch"
        ],
        "NOM": [
            "NOM acid",
            "acid",
            traf.nom,
            "Set nominal acceleration for this aircraft (perf model)"
        ],
        "NORESO": [
            "NORESO [acid]",
            "[string]",
            traf.asas.SetNoreso,
            "Switch off conflict resolution for this aircraft"
        ],
        "OP": [
            "OP",
            "",
            sim.start,
            "Start/Run simulation or continue after pause"
        ],
        "ORIG": [
            "ORIG acid, latlon/airport",
            "acid,wpt/latlon",
            lambda *args: traf.ap.setdestorig("ORIG", *args),
            "Set origin airport of aircraft"
        ],
        "PAN": [
            "PAN latlon/acid/airport/waypoint/LEFT/RIGHT/ABOVE/DOWN",
            "pandir/latlon",
            scr.pan,
            "Pan screen (move view) to a waypoint, direction or aircraft"
        ],
        "PCALL": [
            "PCALL filename [REL/ABS]",
            "txt,[txt]",
            lambda *args: openfile(*args, mergeWithExisting=True),
            "Call commands in another scenario file"
        ],

        "POLY": [
            "POLY name,lat,lon,lat,lon, ...",
            "txt,latlon,...",
            lambda name, *coords: areafilter.defineArea(scr, name, 'POLY', coords),
            "Define a polygon-shaped area"
        ],
        "POLYALT": [
            "POLY name,top,bottom,lat,lon,lat,lon, ...",
            "txt,alt,alt,latlon,...",
            lambda name, *coords: areafilter.defineArea(scr, name, 'POLYALT', coords),
            "Define a polygon-shaped area in 3D: between two altitudes"
        ],
        "POS": [
            "POS acid/waypoint",
            "acid/wpt",
            lambda *args: traf.poscommand(scr, *args),
            "Get info on aircraft, airport or waypoint"
        ],
        "PRIORULES": [
            "PRIORULES [ON/OFF PRIOCODE]",
            "[onoff, txt]",
            traf.asas.SetPrio,
            "Define priority rules (right of way) for conflict resolution"
        ],
        "QUIT": [
            "QUIT",
            "",
            sim.stop,
            "Quit program/Stop simulation"
        ],
        "RESET": [
            "RESET",
            "",
            sim.reset,
            "Reset simulation"
        ],
        "RFACH": [
            "RFACH [factor]",
            "[float]",
            traf.asas.SetResoFacH,
            "Set resolution factor horizontal (to add a margin)"
        ],
        "RFACV": [
            "RFACV [factor]",
            "[float]",
            traf.asas.SetResoFacV,
            "Set resolution factor vertical (to add a margin)"
        ],
        "RESO": [
            "RESO [method]",
            "[txt]",
            traf.asas.SetCRmethod,
            "Set resolution method"
        ],
        "RESOOFF": [
            "RESOOFF [acid]",
            "[string]",
            traf.asas.SetResooff,
            "Switch for conflict resolution module"
        ],
        "RMETHH": [
            "RMETHH [method]",
            "[txt]",
            traf.asas.SetResoHoriz,
            "Set resolution method to be used horizontally"
        ],
        "RMETHV": [
            "RMETHV [method]",
            "[txt]",
            traf.asas.SetResoVert,
            "Set resolution method to be used vertically"
        ],
        "RSZONEDH": [
            "RSZONEDH [height]",
            "[float]",
            traf.asas.SetPZHm,
            "Set half of vertical dimension of resolution zone in ft"
        ],
        "RSZONER": [
            "RSZONER [radius]",
            "[float]",
            traf.asas.SetPZRm,
            "Set horizontal radius of resolution zone in nm"
        ],
        "SAVEIC": [
            "SAVEIC filename",
            "string",
            lambda fname: saveic(fname, sim, traf),
            "Save current situation as IC"
        ],
        "SCEN": [
            "SCEN scenname",
            "string",
            scenarioinit,
            "Give current situation a scenario name"
        ],
        "SEED": [
            "SEED value",
            "int",
            setSeed,
            "Set seed for all functions using a randomizer (e.g.mcre,noise)"
        ],
        "SPD": [
            "SPD acid,spd (CAS-kts/Mach)",
            "acid,spd",
            traf.ap.selspd,
            "Speed command (autopilot)"
        ],
        "SSD": [
            "SSD acid/ALL/OFF",
            "txt",
            scr.showssd,
            "Show state-space diagram (=conflict prevention display/predictive ASAS)"
        ],
        "SWRAD": [
            "SWRAD GEO/GRID/APT/VOR/WPT/LABEL/ADSBCOVERAGE/TRAIL [dt]/[value]",
            "txt,[float]",
            scr.feature,
            "Switch on/off elements and background of map/radar view"
        ],
        "SYMBOL": [
            "SYMBOL",
            "",
            scr.symbol,
            "Toggle aircraft symbol"
        ],
        "SYN": [
            " SYN: Possible subcommands: HELP, SIMPLE, SIMPLED, DIFG, SUPER," + \
            "MATRIX, FLOOR, TAKEOVER, WALL, ROW, COLUMN, DISP",
            "txt,[...]",
            lambda *args: syn.process(args[0], len(args) - 1, args, sim, traf, scr),
            "Macro for generating synthetic (geometric) traffic scenarios"
        ],
        "TAXI": [
            "TAXI ON/OFF : OFF auto deletes traffic below 1500 ft",
            "onoff",
            traf.area.setTaxi,
            "Switch on/off ground/low altitude mode, prevents auto-delete at 1500 ft"
        ],
        "TIME": [
            "TIME RUN(default) / HH:MM:SS.hh / REAL / UTC ",
            "[txt]",
            sim.setclock,
            "Set simulated clock time"
        ],
        "TRAIL": [
            "TRAIL ON/OFF, [dt] OR TRAIL acid color",
            "acid/bool,[float/txt]",
            traf.trails.setTrails,
            "Toggle aircraft trails on/off"
        ],
        "VNAV": [
            "VNAV acid,[ON/OFF]",
            "acid,[onoff]",
            traf.ap.setVNAV,
            "Switch on/off VNAV mode, the vertical FMS mode (autopilot)"
        ],
        "VS": [
            "VS acid,vspd (ft/min)",
            "acid,vspd",
            traf.ap.selvspd,
            "Vertical speed command (autopilot)"
        ],
        "WIND": [
            "WIND lat,lon,alt/*,dir,spd,[alt,dir,spd,alt,...]",
            "latlon,[alt],float,float,...,...,...",   # last 3 args are repeated
            traf.wind.add,
            "Define a wind vector as part of the 2D or 3D wind field"
        ],
        "ZONEDH": [
            "ZONEDH [height]",
            "[float]",
            traf.asas.SetPZH,
            "Set half of the vertical protected zone dimensions in ft"
        ],
        "ZONER": [
            "ZONER [radius]",
            "[float]",
            traf.asas.SetPZR,
            "Set the radius of the horizontal protected zone dimensions in nm"

        ],
        "ZOOM": [
            "ZOOM IN/OUT or factor",
            "float/txt",
            lambda a: scr.zoom(1.4142135623730951) if a == "IN" else \
                      scr.zoom(0.7071067811865475) if a == "OUT" else \
                      scr.zoom(a, True),
            "Zoom display in/out, you can also use +++ or -----"
        ]
    }

    cmddict.update(commands)

    #--------------------------------------------------------------------

    # Display Help text on start of program
    stack("ECHO BlueSky Console Window: Enter HELP or ? for info.\n" +
        "Or select IC to Open a scenario file.")

    # Pan to initial location
    stack('PAN ' + settings.start_location)
    stack("ZOOM 0.4")


def get_scenname():
    return scenname


def get_scendata():
    return scentime, scencmd


def set_scendata(newtime, newcmd):
    global scentime, scencmd
    scentime = newtime
    scencmd  = newcmd


def scenarioinit(name):
    global scenname
    scenname = name
    return True, 'Starting scenario ' + name


def append_commands(newcommands):
    """ Append additional functions to the stack command dictionary """
    cmddict.update(newcommands)


def showhelp(cmd=''):
    """ Generate help text for displaying or dump command reference in file
        when command is >filename
    """
    # No command given: show all
    if len(cmd) == 0:
        return "There are different ways to get help:\n" + \
               " HELP PDF  gives an overview of the existing commands\n" + \
               " HELP cmd  gives a help line on the command (syntax)\n"  + \
               " DOC  cmd  show documentation of a command (if available)\n" + \
               "And there is more info in the docs folder and the wiki on Github"

    elif cmd.upper() == "PDF":
        os.chdir("docs")
        pdfhelp = "BLUESKY-COMMAND-TABLE.pdf"
        if os.path.isfile(pdfhelp):
            try:
                subprocess.Popen(pdfhelp, shell=True)
            except:
                return "Opening " + pdfhelp + " failed."
        else:
            return pdfhelp + "does not exist."
        os.chdir("..")
        return "Pdf window opened"

    # Show help line for command
    elif cmd in cmddict:

        # Check whether description is available, then show it as well
        if len(cmddict) <= 3:
            return cmddict[cmd][0]
        else:
            return cmddict[cmd][0] + "\n" + cmddict[cmd][3]

    # Show help line for equivalent command
    elif cmd in cmdsynon:

        # Check whether description is available, then show it as well
        if len(cmddict[cmdsynon[cmd]]) <= 3:
            return cmddict[cmdsynon[cmd]][0]
        else:
            return cmddict[cmdsynon[cmd]][0] + "\n" + cmddict[cmdsynon[cmd]][3]

    # Write command reference to tab-delimited text file
    elif cmd[0] == ">":

        # Get filename
        if len(cmd) > 1:
            fname = "./docs/" + cmd[1:]
        else:
            fname = "./docs/bluesky-commands.txt"

        # Write command dictionary to tab-delimited text file
        try:
            f = open(fname, "w")
        except:
            return "Invalid filename:" + fname

        # Header of first table
        f.write("Command\tDescription\tUsage\tArgument types\tFunction\n")

        table = []  # for alphabetical sort use a table

        # Get info for all commands
        for item, lst in cmddict.iteritems():
            line = item + "\t"
            if len(lst) > 3:
                line = line + lst[3]
            line = line + "\t" + lst[0] + "\t" + str(lst[1]) + "\t"

            # Clean up string with function name and add if not a lambda function
            funct = str(lst[2]).replace("<", "").replace(">", "")

            # Lambda function give no info, also remove hex address and "method" text
            if funct.count("lambda") == 0:

                if funct.count("at") > 0:
                    idxat = funct.index(" at ")
                    funct = funct[:idxat]

                funct = funct.replace("bound method", "")
                line = line + funct

            table.append(line)

        # Sort & write table
        table.sort()
        for line in table:
            f.write(line + "\n")
        f.write("\n")

        # Add synonyms table
        f.write("\n\n Synonyms (equivalent commands)\n")

        table = []  # for alphabetical sort use table
        for item in cmdsynon:
            if cmdsynon[item] in cmddict and len(cmddict[cmdsynon[item]]) >= 3:
                table.append(item + "\t" + cmdsynon[item] + "\t" + cmddict[cmdsynon[item]][3])
            else:
                table.append(item + "\t" + cmdsynon[item] + "\t")

        # Sort & write table
        table.sort()
        for line in table:
            f.write(line + "\n")
        f.write("\n")

        # Close and report where file is to be found
        f.close()
        return "Writing command reference in " + fname

    else:
        return "HELP: Unknown command: " + cmd


def setSeed(value):
    seed(value)
    np.random.seed(value)


def reset():
    global scentime, scencmd, scenname

    scentime = []
    scencmd  = []
    scenname = ''


def stack(cmdline):
    # Stack one or more commands separated by ";"
    cmdline = cmdline.strip()
    if len(cmdline) > 0:
        for line in cmdline.split(';'):
            cmdstack.append(line)


def openfile(fname, absrel='ABS', mergeWithExisting=False):
    global scentime, scencmd

    # Split the incoming filename into a path, a filename and an extension
    path, fname   = os.path.split(os.path.normpath(fname))
    scenname, ext = os.path.splitext(fname)
    if len(path) == 0:
        path = os.path.normpath(settings.scenario_path)
    if len(ext) == 0:
        ext = '.scn'

    # The entire filename, possibly with added path and extension
    scenfile = os.path.join(path, scenname + ext)

    print "Opening ", scenfile

    # If timestamps in file should be interpreted as relative we need to add
    # the current simtime to every timestamp
    t_offset = sim.simt if absrel == 'REL' else 0.0

    if not os.path.exists(scenfile):
        return False, "Error: cannot find file: " + scenfile

    # Split scenario file line in times and commands
    if not mergeWithExisting:
        # When a scenario file is read with PCALL the resulting commands
        # need to be merged with the existing commands. Otherwise the
        # old scenario commands are cleared.
        scentime = []
        scencmd  = []

    with open(scenfile, 'r') as fscen:
        for line in fscen:
            if len(line.strip()) > 12 and line[0] != "#":
                # Try reading timestamp and command
                try:
                    icmdline = line.index('>')
                    tstamp   = line[:icmdline]
                    ttxt     = tstamp.strip().split(':')
                    ihr      = int(ttxt[0]) * 3600.0
                    imin     = int(ttxt[1]) * 60.0
                    xsec     = float(ttxt[2])
                    scentime.append(ihr + imin + xsec + t_offset)
                    scencmd.append(line[icmdline + 1:].strip("\n"))
                except:
                    if not(len(line.strip()) > 0 and line.strip()[0] == "#"):
                        print "except this:", line
                    pass  # nice try, we will just ignore this syntax error

    if mergeWithExisting:
        # If we are merging we need to sort the resulting command list
        scentime, scencmd = [list(x) for x in zip(*sorted(
            zip(scentime, scencmd), key=lambda pair: pair[0]))]

    return True


def ic(scr, sim, filename=''):
    global scenfile, scenname

    # Get the filename of new scenario
    if filename == '':
        filename = scr.show_file_dialog()
    elif filename == "IC":
        filename = scenfile

    # Clean up filename
    filename = filename.strip()

    # Reset sim and open new scenario file
    if len(filename) > 0:
        sim.reset()
        result = openfile(filename)
        if result is True:
            scenfile    = filename
            scenname, _ = os.path.splitext(os.path.basename(filename))
            return True, "Opened " + filename
        else:
            return result


def checkfile(simt):
    # Empty command buffer when it's time
    while len(scencmd) > 0 and simt >= scentime[0]:
        stack(scencmd[0])
        del scencmd[0]
        del scentime[0]

    return


def saveic(fname, sim, traf):
    # Add extension .scn if not already present
    if fname.lower().find(".scn") < 0:
        fname = fname + ".scn"

    # If it is with path don't touch it, else add path
    if fname.find("/") < 0:
        scenfile = "./scenario/" + fname

    try:
        f = open(scenfile, "w")
    except:
        return False, "Error writing to file"

    # Write files
    timtxt = "00:00:00.00>"

    for i in range(traf.ntraf):
        # CRE acid,type,lat,lon,hdg,alt,spd
        cmdline = "CRE " + traf.id[i] + "," + traf.type[i] + "," + \
                  repr(traf.lat[i]) + "," + repr(traf.lon[i]) + "," + \
                  repr(traf.trk[i]) + "," + repr(traf.alt[i] / ft) + "," + \
                  repr(tas2cas(traf.tas[i], traf.alt[i]) / kts)

        f.write(timtxt + cmdline + "\n")

        # VS acid,vs
        if abs(traf.vs[i]) > 0.05:  # 10 fpm dead band
            if abs(traf.ap.vs[i]) > 0.05:
                vs_ = traf.ap.vs[i] / fpm
            else:
                vs_ = traf.vs[i] / fpm

            cmdline = "VS " + traf.id[i] + "," + repr(vs_)
            f.write(timtxt + cmdline + "\n")

        # Autopilot commands
        # Altitude
        if abs(traf.alt[i] - traf.ap.alt[i]) > 10.:
            cmdline = "ALT " + traf.id[i] + "," + repr(traf.ap.alt[i] / ft)
            f.write(timtxt + cmdline + "\n")

        # Heading as well when heading select
        delhdg = (traf.hdg[i] - traf.ap.trk[i] + 180.) % 360. - 180.
        if abs(delhdg) > 0.5:
            cmdline = "HDG " + traf.id[i] + "," + repr(traf.ap.trk[i])
            f.write(timtxt + cmdline + "\n")

        # Speed select? => Record
        rho = density(traf.alt[i])  # alt in m!
        aptas = sqrt(1.225 / rho) * traf.ap.spd[i]
        delspd = aptas - traf.tas[i]

        if abs(delspd) > 0.4:
            cmdline = "SPD " + traf.id[i] + "," + repr(traf.ap.spd[i] / kts)
            f.write(timtxt + cmdline + "\n")

        # DEST acid,dest-apt
        if traf.ap.dest[i] != "":
            cmdline = "DEST " + traf.id[i] + "," + traf.ap.dest[i]
            f.write(timtxt + cmdline + "\n")

        # ORIG acid,orig-apt
        if traf.ap.orig[i] != "":
            cmdline = "ORIG " + traf.id[i] + "," + traf.ap.orig[i]
            f.write(timtxt + cmdline + "\n")

        # Route with ADDWPT
        route = traf.ap.route[i]
        for iwp in range(route.nwp):
            # dets and orig al already done, skip them here
            if iwp == 0 and route.wpname[iwp] == traf.ap.orig[i]:
                continue

            if iwp == route.nwp - 1 and route.wpname[iwp] == traf.ap.dest[i]:
                continue

            #add other waypoints
            cmdline = "ADDWPT " + traf.id[i] + " "
            wpname = route.wpname[iwp]
            if wpname[:len(traf.id[i])] == traf.id[i]:
                wpname = repr(route.lat[iwp]) + "," + repr(route.lon[iwp])
            cmdline = cmdline + wpname + ","

            if route.wpalt[iwp] >= 0.:
                cmdline = cmdline + repr(route.wpalt[iwp] / ft) + ","
            else:
                cmdline = cmdline + ","

            if route.wpspd[iwp] >= 0.:
                if route.wpspd[iwp] > 1.0:
                    cmdline = cmdline + repr(route.wpspd[iwp] / kts)
                else:
                    cmdline = cmdline + repr(route.wpspd[iwp])

            f.write(timtxt + cmdline + "\n")

    # Saveic: should close
    f.close()
    return True


def process(sim, traf, scr):
    """process and empty command stack"""
    global cmdstack

    # Process stack of commands
    for line in cmdstack:
        #debug       print "stack is processing:",line
        # Empty line: next command
        line = line.strip()
        if len(line) == 0:
            continue

        # Split command line into command and arguments, pass traf ids to check for
        # switched acid and command
        cmd, args = cmdsplit(line.upper(), traf.id)
        numargs   = len(args)
        # Check if this is a POS command with only an aircraft id
        if numargs == 0 and traf.id.count(cmd) > 0:
            args    = [cmd]
            cmd     = 'POS'
            numargs = 1

        # Assume syntax is ok (default)
        synerr = False

        #**********************************************************************
        #=====================  Start of command parsing  =====================
        #**********************************************************************

        #----------------------------------------------------------------------
        # First check command synonyms list, then in dictionary
        #----------------------------------------------------------------------
        orgcmd = cmd  # save for string cutting out of line and use of synonyms
        if cmd in cmdsynon.keys():
            cmd    = cmdsynon[cmd]

        if cmd in cmddict.keys():
            # Look up command in dictionary to get string with argtypes andhelp texts
            helptext, argtypelist, function = cmddict[cmd][:3]

            # Make list of argtypes and whether entering an argument is optional
            argtypes = []
            argisopt = []

            # Process and reduce arglist from left to right
            # First cut at square brackets, then take separate argument types
            while len(argtypelist) > 0:
                opt = (argtypelist[0] == '[')
                cut = argtypelist.find(']') if opt else \
                      argtypelist.find('[') if '[' in argtypelist else \
                      len(argtypelist)

                types = argtypelist[:cut].strip('[,]').split(',')
                argtypes += types
                argisopt += len(types) * [opt]
                argtypelist = argtypelist[cut:].lstrip(',]')

            # Check if at least the number of mandatory arguments is given,
            # by finding the last argument that is not optional.
            if False in argisopt:
                minargs = len(argisopt) - argisopt[::-1].index(False)
                if numargs < minargs:
                    scr.echo("Syntax error: Too few arguments")
                    scr.echo(line)
                    scr.echo(helptext)
                    continue

            # Special case: single text string argument: case sensitive,
            # possibly with spaces/newlines pass the original
            if argtypes == ['string']:
                arglist = [line[len(orgcmd) + 1:]]

            else:
                # Start with a fresh argument parser for each command
                parser  = Argparser()
                arglist = []
                curtype = 0
                curarg  = 0

                # Iterate over list of argument types & arguments
                while curtype < len(argtypes) and curarg < len(args) and not synerr:
                    # Optional repeat with "...", e.g. for lat/lon list for polygon
                    if argtypes[curtype][:3] == '...':
                        repeatsize = len(argtypes) - curtype
                        curtype = curtype - repeatsize
                    argtype    = argtypes[curtype].strip().split('/')

                    # Save error messages from argument parsing for each possible type for this field
                    errors = ''
                    # Go over all argtypes separated by "/" in this place in the command line
                    for i in range(len(argtype)):
                        argtypei = argtype[i]

                        # Try to parse the argument for the given argument type
                        # First successful parsing is used!
                        if parser.parse(argtypei, curarg, args, traf, scr):
                            # No value = None when this is allowed because it is an optional argument
                            if parser.result[0] is None and argisopt[curtype] is False:
                                synerr = True
                                scr.echo('No value given for mandatory argument ' + argtypes[curtype])
                                break
                            arglist += parser.result
                            curarg  += parser.argstep
                            break
                        # No success yet with this type (maybe we can try other ones)
                        else:
                            # Store the error message and see if there are alternatives
                            errors += parser.error + '\n'
                            if i < len(argtype) - 1:
                                # We have alternative argument formats that we can try
                                continue
                            else:
                                # No more types to check: print error message
                                synerr = True
                                scr.echo('Syntax error processing "' + args[curarg] + '":')
                                scr.echo(errors)
                                scr.echo(helptext)
                                print "Error in processing arguments:"
                                print line

                    curtype += 1

            # Call function return flag,text
            # flag: indicates sucess
            # text: optional error message
            if not synerr:
                # print cmd, arglist
                results = function(*arglist)  # * = unpack list to call arguments

                if type(results) == bool:  # Only flag is returned
                    synerr = not results
                    if synerr:
                        if numargs <= 0 or curarg < len(args) and args[curarg] == "?":
                            scr.echo(helptext)
                        else:
                            scr.echo("Syntax error: " + helptext)
                        synerr =  False  # Prevent further nagging

                elif type(results) == list or type(results) == tuple:
                    # Maybe there is also an error message returned?
                    if len(results) >= 1:
                        synerr = not results[0]

                    if len(results) >= 2:
                        scr.echo(cmd + ":" + results[1])
                        synerr = False

            else:  # synerr:
                scr.echo("Syntax error: " + helptext)

        #----------------------------------------------------------------------
        # ZOOM command (or use ++++  or --  to zoom in or out)
        #----------------------------------------------------------------------
        elif cmd[0] in ["+", "=", "-"]:
            nplus = cmd.count("+") + cmd.count("=")  # = equals + (same key)
            nmin  = cmd.count("-")
            scr.zoom(sqrt(2) ** (nplus - nmin), absolute=False)

        #-------------------------------------------------------------------
        # Command not found
        #-------------------------------------------------------------------
        else:
            if numargs == 0:
                scr.echo("Unknown command or aircraft: " + cmd)
            else:
                scr.echo("Unknown command: " + cmd)

        #**********************************************************************
        #======================  End of command branches ======================
        #**********************************************************************

    # End of for-loop of cmdstack
    cmdstack = []
    return


class Argparser:
    # Global variables
    reflat    = -999.  # Reference latitude for searching in nav db
                       # in case of duplicate names
    reflon    = -999.  # Reference longitude for searching in nav db
                       # in case of duplicate names

    def __init__(self):
        self.result     = []  # The outcome of a parsed argument is stored here
        self.argstep    = 0   # The number of arguments that were parsed
        self.error      = ''  # Potential parsing error messages are stored here
        self.additional = {}  # Sometimes a parse can generate extra arguments
                              # that can be used to fill future empty arguments.
                              # E.g., a runway gives a lat/lon, but also a heading.
        self.refac      = -1  # Stored aircraft idx when an argument is parsed
                              # for a function that acts on an aircraft.

    def parse(self, argtype, argidx, args, traf, scr):
        """ Parse one or more arguments.

            Returns True if parse was successful. When not successful, False is
            returned, and the error message is stored in self.error """

        # First reset outcome values
        self.result  = []
        self.argstep = 0
        self.error   = ''

        # Empty arg or wildcard
        if args[argidx] == "" or args[argidx] == "*":
            # If there was a matching additional argument stored previously use that one
            if argtype in self.additional and args[argidx] == "*":
                self.result  = [self.additional[argtype]]
                self.argstep = 1
                return True
            # Otherwise result is None
            self.result  = [None]
            self.argstep = 1
            return True

        if argtype == "acid":  # aircraft id => parse index
            idx = traf.id2idx(args[argidx])
            if idx < 0:
                self.error = args[argidx] + " not found"
                return False
            else:
                # Update ref position for navdb lookup
                Argparser.reflat = traf.lat[idx]
                Argparser.reflon = traf.lon[idx]
                self.refac   = idx
                self.result  = [idx]
                self.argstep = 1
                return True

        elif argtype == "txt":  # simple text
            self.result  = [args[argidx]]
            self.argstep = 1
            return True

        elif argtype == "wpinroute":  # return text in upper case
            wpname = args[argidx].upper()
            if self.refac >= 0 and wpname not in traf.ap.route[self.refac].wpname:
                self.error = 'There is no waypoint ' + wpname + ' in route of ' + traf.id[self.refac]
                return False
            self.result  = [wpname]
            self.argstep = 1
            return True

        elif argtype == "float":  # float number
            try:
                self.result  = [float(args[argidx])]
                self.argstep = 1
                return True
            except:
                self.error = 'Argument "' + args[argidx] + '" is not a float'
                return False

        elif argtype == "int":   # integer
            try:
                self.result  = [int(args[argidx])]
                self.argstep = 1
                return True
            except:
                self.error = 'Argument "' + args[argidx] + '" is not an int'
                return False

        elif argtype == "onoff" or argtype == "bool":
            if args[argidx] == "ON" or args[argidx] == "1" or args[argidx] == "TRUE":
                self.result  = [True]
                self.argstep = 1
                return True
            elif args[argidx] == "OFF" or args[argidx] == "0" or args[argidx] == "FALSE":
                self.result  = [False]
                self.argstep = 1
                return True
            else:
                self.error = 'Argument "' + args[argidx] + '" is not a bool'
                return False

        elif argtype == "wpt" or argtype == "latlon":

            # wpt: Make 1 or 2 argument(s) into 1 position text to be used as waypoint
            # latlon: return lat,lon to be used as a position only

            # Examples valid position texts:
            # lat/lon : "N52.12,E004.23","N52'14'12',E004'23'10"
            # navaid/fix: "SPY","OA","SUGOL"
            # airport:   "EHAM"
            # runway:    "EHAM/RW06" "LFPG/RWY23"

            # Default values
            self.argstep = 1
            name         = args[argidx]

            # Try aircraft first: translate a/c id into a valid position text with a lat,lon
            idx = traf.id2idx(name)
            if idx >= 0:
                name     = str(traf.lat[idx]) + "," + str(traf.lon[idx])

            # Check next arg if available
            elif argidx < len(args) - 1:
                # lat,lon ? Combine into one string with a comma
                if islat(args[argidx]):
                    name = args[argidx] + "," + args[argidx + 1]
                    self.argstep = 2   # we used two arguments

                # apt,runway ? Combine into one string with a slash as separator
                elif args[argidx + 1][:2].upper() == "RW" and args[argidx] in traf.navdb.aptid:
                    name = args[argidx] + "/" + args[argidx + 1].upper()
                    self.argstep = 2   # we used two arguments

            # Return something different for the two argtypes:

            # wpt argument type: simply return positiontext, no need it look up nw
            if argtype == "wpt":
                self.result = [name]
                return True

            # lat/lon argument type we also need to it up:
            elif argtype == "latlon":
                # Set default reference lat,lon for duplicate name in navdb to screen
                if Argparser.reflat < -180.:  # No reference avaiable yet: use screen center
                    Argparser.reflat = scr.ctrlat
                    Argparser.reflon = scr.ctrlon

                success, posobj = txt2pos(name, traf, traf.navdb, Argparser.reflat, Argparser.reflon)

                if success:
                    # for runway type, get heading as default optional argument for command line
                    if posobj.type == "rwy":
                        aptname, rwyname = name.split('/RW')
                        rwyname = rwyname.lstrip('Y')
                        try:
                            self.additional['hdg'] = traf.navdb.rwythresholds[aptname][rwyname][2]
                        except:
                            pass

                    # Update reference lat/lon
                    Argparser.reflat = posobj.lat
                    Argparser.reflon = posobj.lon

                    self.result = [posobj.lat, posobj.lon]
                    return True
                else:
                    self.error = posobj  # contains error message if txt2pos was no success
                    return False

        # Pan direction: check for valid string value
        elif argtype == "pandir":
            pandir = args[argidx].upper().strip()
            if pandir in ["LEFT", "RIGHT", "UP", "ABOVE", "RIGHT", "DOWN"]:
                self.result  = pandir
                self.argstep = 1
                return True
            else:
                self.error = pandir + ' is not a valid pan argument'
                return False

        # CAS[kts] Mach: convert kts to m/s for values=>1.0 (meaning CAS)
        elif argtype == "spd":

            try:
                spd = float(args[argidx].upper()
                       .replace("M0.", ".").replace("M", ".").replace("..", "."))

                if not (0.1 < spd < 1.0 or args[argidx].count("M") > 0):
                    spd = spd * kts
                self.result  = [spd]
                self.argstep = 1
                return True
            except:
                self.error = 'Could not parse "' + args[argidx] + '" as speed'
                return False

        # Vertical speed: convert fpm to in m/s
        elif argtype == "vspd":
            try:
                self.result  = [fpm * float(args[argidx])]
                self.argstep = 1
                return True
            except:
                self.error = 'Could not parse "' + args[argidx] + '" as vertical speed'
                return False

        # Altutide convert ft or FL to m
        elif argtype == "alt":  # alt: FL250 or 25000 [ft]
            try:
                alt = txt2alt(args[argidx])
            except:
                alt = -9999.

            if alt > -990.0:
                self.result  = [alt * ft]
                self.argstep = 1
                return True
            else:
                self.error = 'Could not parse "' + args[argidx] + '" as altitude'
                return False

        # Heading: return float in degrees
        elif argtype == "hdg":
            try:
                # TODO: take care of difference between magnetic/true heading
                hdg = float(args[argidx].upper().replace('T', '').replace('M', ''))
                self.result  = [hdg]
                self.argstep = 1
                return True
            except:
                self.error = 'Could not parse "' + args[argidx] + '" as heading'
                return False

        # Time: convert time MM:SS.hh or HH:MM:SS.hh to a float in seconds
        elif argtype == "time":
            try:
                ttxt = args[argidx].strip().split(':')
                if len(ttxt) >= 3:
                    ihr  = int(ttxt[0]) * 3600.0
                    imin = int(ttxt[1]) * 60.0
                    xsec = float(ttxt[2])
                    self.result = [ihr + imin + xsec]
                else:
                    self.result = [float(args[argidx])]
                self.argstep = 1
                return True
            except:
                self.error = 'Could not parse "' + args[argidx] + '" as time'
                return False

        # Argument not found: return False
        self.error = 'Unknown argument type: ' + argtype
        return False

<<<<<<< HEAD
def distcalc(lat0,lon0,lat1,lon1):
    try:
        qdr,dist = geo.qdrdist(lat0,lon0,lat1,lon1)
        return True,"QDR = %.2f deg, Dist = %.3f nm" %(qdr%360.,dist)
    except:
        return False,'Error in dist calculation.'

    
=======

def distcalc(lat0, lon0, lat1, lon1):
    try:
        qdr, dist = geo.qdrdist(lat0, lon0, lat1, lon1)
        return True, "QDR = %.2f deg, Dist = %.3f nm" % (qdr % 360., dist)
    except:
        return False, 'Error in dist calculation.'


def makedoc():
    import re
    re_args = re.compile(r'\w+')
    if not os.path.isdir('tmp'):
        os.mkdir('tmp')
    for name, lst in cmddict.iteritems():
        if not os.path.isfile('data/html/%s.html' % name.lower()):
            with open('tmp/%s.md' % name.lower(), 'w') as f:
                f.write('# %s: %s\n' % (name, name.capitalize()) +
                    lst[3] + '\n\n' +
                    '**Usage:**\n\n' +
                    '    %s\n\n' % lst[0] +
                    '**Arguments:**\n\n')
                if len(lst[1]) == 0:
                    f.write('This command has no arguments.\n\n')
                else:
                    f.write('|Name|Type|Optional|Description\n' +
                        '|--------|------|---|---------------------------------------------------\n')
                    for arg in re_args.findall(lst[0])[1:]:
                        f.write(arg + '|     |   |\n')
                f.write('\n[[Back to command reference.|Command Reference]]\n')
>>>>>>> 08175e95
<|MERGE_RESOLUTION|>--- conflicted
+++ resolved
@@ -16,7 +16,7 @@
 Created by  : Jacco M. Hoekstra (TU Delft)
 """
 from math import *
-import numpy as np   
+import numpy as np
 from random import seed
 import os
 import os.path
@@ -40,19 +40,11 @@
 #
 # Actual command definitions: see dictionary in def init(...) below
 #
-<<<<<<< HEAD
-cmdsynon  = {"ADDAIRWAY":"ADDAWY",
-             "AWY": "POS",
-             "AIRPORT":"POS",
-             "AIRWAYS":"AIRWAY",
-             "CALL":"PCALL",
-=======
 cmdsynon  = {"ADDAIRWAY": "ADDAWY",
              "AWY": "POS",
              "AIRPORT": "POS",
              "AIRWAYS": "AIRWAY",
              "CALL": "PCALL",
->>>>>>> 08175e95
              "CONTINUE": "OP",
              "CREATE": "CRE",
              "CLOSE": "QUIT",
@@ -163,11 +155,7 @@
         "AIRWAY": [
             "AIRWAY wp/airway",
             "txt",
-<<<<<<< HEAD
-            lambda *args: traf.airwaycmd(scr,*args),
-=======
             lambda *args: traf.airwaycmd(scr, *args),
->>>>>>> 08175e95
             "Get info on airway or connections of a waypoint"
         ],
         "ALT": [
@@ -236,11 +224,7 @@
             traf.create,
             "Create an aircraft"
         ],
-<<<<<<< HEAD
-         "DEFWPT": [
-=======
         "DEFWPT": [
->>>>>>> 08175e95
             "DEFWPT wpname,lat,lon,[FIX/VOR/DME/NDB]",
             "txt,latlon,[txt,txt,txt]",
             lambda *args: traf.navdb.defwpt(scr, *args),
@@ -1458,16 +1442,6 @@
         self.error = 'Unknown argument type: ' + argtype
         return False
 
-<<<<<<< HEAD
-def distcalc(lat0,lon0,lat1,lon1):
-    try:
-        qdr,dist = geo.qdrdist(lat0,lon0,lat1,lon1)
-        return True,"QDR = %.2f deg, Dist = %.3f nm" %(qdr%360.,dist)
-    except:
-        return False,'Error in dist calculation.'
-
-    
-=======
 
 def distcalc(lat0, lon0, lat1, lon1):
     try:
@@ -1497,5 +1471,4 @@
                         '|--------|------|---|---------------------------------------------------\n')
                     for arg in re_args.findall(lst[0])[1:]:
                         f.write(arg + '|     |   |\n')
-                f.write('\n[[Back to command reference.|Command Reference]]\n')
->>>>>>> 08175e95
+                f.write('\n[[Back to command reference.|Command Reference]]\n')